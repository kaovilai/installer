package manifests

import (
	"bytes"
	"fmt"
	"io"
	"os"
	"path/filepath"

	"github.com/pkg/errors"

<<<<<<< HEAD
=======
	hiveext "github.com/openshift/assisted-service/api/hiveextension/v1beta1"
	aiv1beta1 "github.com/openshift/assisted-service/api/v1beta1"
	corev1 "k8s.io/api/core/v1"
>>>>>>> 5b06c62a
	"k8s.io/apimachinery/pkg/util/yaml"
)

// getFileData reads a YAML file and unmarshals the contents
func getFileData(fileName string, output interface{}) error {

	path := filepath.Join("./manifests", fileName)

	contents, err := os.ReadFile(path)
	if err != nil {
		err = fmt.Errorf("error reading file %s: %w", path, err)
	} else if err = yaml.Unmarshal(contents, output); err != nil {
		err = fmt.Errorf("error unmarshalling contents of %s: %w", path, err)
	}

	return err
}

type decodeFormat interface {
	newDecodedYaml(decoder *yaml.YAMLToJSONDecoder) (interface{}, error)
}

// Read a YAML file containing multiple YAML definitions of the same format
// Each specific format must be of type decodeFormat
func getFileMultipleYamls(filename string, decoder decodeFormat) ([]interface{}, error) {

	// TODO - this location must be defined by user input via cobra flags
	path := filepath.Join("./manifests", filename)

	contents, err := os.ReadFile(path)
	if err != nil {
		err = fmt.Errorf("error reading file %s: %w", path, err)
		return nil, err
	}

	r := bytes.NewReader(contents)
	dec := yaml.NewYAMLToJSONDecoder(r)

	var outputList []interface{}
	for {
		decodedData, err := decoder.newDecodedYaml(dec)
		if errors.Is(err, io.EOF) {
			break
		}
		if err != nil {
			err = fmt.Errorf("error reading multiple yamls in file %s: %w", path, err)
			return nil, err
		}

		outputList = append(outputList, decodedData)
	}

	return outputList, nil
}

func GetPullSecret() (string, error) {
	var secret corev1.Secret
	if err := GetFileData("pull-secret.yaml", &secret); err != nil {
		return "", err
	}

	pullSecret := secret.StringData[".dockerconfigjson"]
	return pullSecret, nil
}

func GetAgentClusterInstall() (hiveext.AgentClusterInstall, error) {
	var aci hiveext.AgentClusterInstall
	if err := GetFileData("agent-cluster-install.yaml", &aci); err != nil {
		return aci, err
	}

	return aci, nil
}

func GetInfraEnv() (aiv1beta1.InfraEnv, error) {
	var infraEnv aiv1beta1.InfraEnv
	if err := GetFileData("infraenv.yaml", &infraEnv); err != nil {
		return infraEnv, err
	}

	return infraEnv, nil
}<|MERGE_RESOLUTION|>--- conflicted
+++ resolved
@@ -9,12 +9,9 @@
 
 	"github.com/pkg/errors"
 
-<<<<<<< HEAD
-=======
 	hiveext "github.com/openshift/assisted-service/api/hiveextension/v1beta1"
 	aiv1beta1 "github.com/openshift/assisted-service/api/v1beta1"
 	corev1 "k8s.io/api/core/v1"
->>>>>>> 5b06c62a
 	"k8s.io/apimachinery/pkg/util/yaml"
 )
 
@@ -70,9 +67,10 @@
 	return outputList, nil
 }
 
+// GetPullSecret gets the pull secret from the manifest file
 func GetPullSecret() (string, error) {
 	var secret corev1.Secret
-	if err := GetFileData("pull-secret.yaml", &secret); err != nil {
+	if err := getFileData("pull-secret.yaml", &secret); err != nil {
 		return "", err
 	}
 
@@ -80,18 +78,21 @@
 	return pullSecret, nil
 }
 
+// GetAgentClusterInstall gets the AgentClusterInstall resource from the
+// manifest file
 func GetAgentClusterInstall() (hiveext.AgentClusterInstall, error) {
 	var aci hiveext.AgentClusterInstall
-	if err := GetFileData("agent-cluster-install.yaml", &aci); err != nil {
+	if err := getFileData("agent-cluster-install.yaml", &aci); err != nil {
 		return aci, err
 	}
 
 	return aci, nil
 }
 
+// GetInfraEnv gets the InfraEnv resource from the manifest file
 func GetInfraEnv() (aiv1beta1.InfraEnv, error) {
 	var infraEnv aiv1beta1.InfraEnv
-	if err := GetFileData("infraenv.yaml", &infraEnv); err != nil {
+	if err := getFileData("infraenv.yaml", &infraEnv); err != nil {
 		return infraEnv, err
 	}
 
